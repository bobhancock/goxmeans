/* 
 Matrix operations and calculations.
*/
package matutil

import (
	"github.com/bobhancock/gomatrix/matrix"
	"errors"
	"fmt"
	"math"
)

// Measurer finds the distance between the points in the columns
type VectorMeasurer interface {
	CalcDist(a, b *matrix.DenseMatrix) (dist float64, err error)
}

type VectorDistance struct {}

type EuclidDist VectorDistance

// CalcDist finds the Euclidean distance between a centroid
// and a  point in the data set.  Arguments are 1x2 matrices.
// All intermediary l-values except s are matricies. The functions that
// operate on them can all take nXn matricies as arguments.
func (ed EuclidDist) CalcDist(centroid, point *matrix.DenseMatrix) (dist float64, err error) {
	err = nil
	diff := matrix.Difference(centroid, point)
	//square the resulting matrix
	sqr := diff.Pow(2)
	// sum of 1x2 matrix 
	sum := sqr.SumRows() // n X 1 matrix
	// square root of sum
	s := sum.Get(0, 0)
	dist = math.Sqrt(s)
	return
}

type ManhattanDist struct {}

// CalcDist finds the ManhattanDistance which is the sum of the aboslute 
// difference of the coordinates.   Also known as rectilinear distance, 
// city block distance, or taxicab distance.
func (md ManhattanDist) CalcDist(a, b *matrix.DenseMatrix) (dist float64, err error) {
	dist = float64(0)
	err = nil
	arows, acols := a.GetSize()
	brows, bcols := b.GetSize()

	if arows != 1 || brows != 1 {
		return dist, errors.New(fmt.Sprintf("matutil: Matrices must contain only 1 row.  a has %d and b has %d.", arows, brows))
	} else if arows != brows {
		return dist, errors.New(fmt.Sprintf("matutil: Matrices must have the same dimensions.  a=%dX%d b=%dX%d", arows, acols, brows, bcols))
	}
	dist = math.Abs(a.Get(0,0) - b.Get(0,0)) + math.Abs(a.Get(0,1) - b.Get(0,1))
	return 
}

<<<<<<< HEAD
=======
// TODO Comments
// TODO Put in gomatrix lib
func SetRowVector(target, vector *matrix.DenseMatrix, row int) {
	c0 := vector.Get(0,0)
	c1 := vector.Get(0,1)
	target.Set(row, 0, c0)
	target.Set(row, 1, c1)
}

>>>>>>> 760ccb19
// GetBoundaries returns the max and min x and y values for a dense matrix
// of shape m x 2.
func GetBoundaries(mat *matrix.DenseMatrix) (xmin, xmax, ymin, ymax float64) {
	rows, cols := mat.GetSize()
	if cols != 2 {
		// TODO - should there be an err return, or should we panic here?
	}
	xmin, ymin = mat.Get(0,0), mat.Get(0,1)
	xmax, ymax = mat.Get(0,0), mat.Get(0,1)
	for i := 1; i < rows; i++ {
		xi, yi := mat.Get(i, 0), mat.Get(i, 1)
		
		if xi > xmax{
			xmax = xi
		} else if xi < xmin {
			xmin = xi
		}

		if yi > ymax{
			ymax = yi
		} else if yi < ymin {
			ymin = yi
		}
	}
	return
}
<|MERGE_RESOLUTION|>--- conflicted
+++ resolved
@@ -56,18 +56,6 @@
 	return 
 }
 
-<<<<<<< HEAD
-=======
-// TODO Comments
-// TODO Put in gomatrix lib
-func SetRowVector(target, vector *matrix.DenseMatrix, row int) {
-	c0 := vector.Get(0,0)
-	c1 := vector.Get(0,1)
-	target.Set(row, 0, c0)
-	target.Set(row, 1, c1)
-}
-
->>>>>>> 760ccb19
 // GetBoundaries returns the max and min x and y values for a dense matrix
 // of shape m x 2.
 func GetBoundaries(mat *matrix.DenseMatrix) (xmin, xmax, ymin, ymax float64) {
