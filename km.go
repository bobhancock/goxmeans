--- conflicted
+++ resolved
@@ -184,11 +184,7 @@
 	return centroids
 }
 
-<<<<<<< HEAD
 // DataCentroids picks k distinct points from the dataset
-=======
-// Needs comments
->>>>>>> ef8364e5
 func (c DataCentroids) ChooseCentroids(mat *matrix.DenseMatrix, k int) (*matrix.DenseMatrix, error) {
 	// first set up a map to keep track of which data points have already been chosen so we don't dupe
 	rows, cols := mat.GetSize()
@@ -322,12 +318,8 @@
 // the data space into Voronoi cells.  The problem is NP-hard so here we attempt
 // to parallelize as many processes as possible to reduce the running time.
 //
-<<<<<<< HEAD
-// cc - an implementation of the CentroidChooser interface
-=======
 // 1. Place K points into the space represented by the objects that are being clustered.
 // These points represent initial group centroids.
->>>>>>> ef8364e5
 //
 // 2. Assign each object to the group that has the closest centroid.
 //
@@ -345,18 +337,10 @@
 //  |_____    __________|
 // 
 //
-<<<<<<< HEAD
-// centroidSqErr - a mX2 matrix where the first column contains a number
-// indicating the centroid and the second column contains the minimum
-// distance between centroid and point squared.  (i.e., the squared error)
-// The row corresponds to the row in the original data matrix
-=======
 // CentPointDist is ax R x 2 matrix.  The rows have a 1:1 relationship to 
 // the rows in datapoints.  Column 0 contains the row number in centroids
 // that corresponds to the centroid for the datapoint in row i of this matrix.
 // Column 1 contains (x_i - mu(i))^2.
->>>>>>> ef8364e5
-//
 //  ____      _______
 //  | 3        38.01 | <-- Centroid 3, squared error for the coordinates in row 0 of datapoints
 //  | 1        23 .21| <-- Centroid 1, squared error for the coordinates in row 1 of datapoints
@@ -572,59 +556,8 @@
 		return 0.0
 	}
 
-<<<<<<< HEAD
-	var bestClusterAssignment, bestNewCentroids *matrix.DenseMatrix
-	var bestCentroidToSplit int
-
-	// Find the best centroid configuration.
-	for ; len(centroidlist) < k; {
-		lowestSSE := math.Inf(1)
-		// Split cluster
-		for i, _ := range centroidlist {
-			// Get the points in this cluster
-			pointsCurCluster, err := clusterAssignment.FiltCol(float64(i), float64(i), 0)  
-			if err != nil {
-				return matCentroidlist, clusterAssignment, err
-			}
-
-			centroids, splitClusterAssignment, err := Kmeansp(pointsCurCluster, 2, cc, measurer)
-			if err != nil {
-				return matCentroidlist, clusterAssignment, err
-			}
-
-            /* centroids is a 2X2 matrix of the best centroids found by kmeans
-            
-             splitClustAssignment is a mX2 matrix where col0 is either 0 or 1 and refers to the rows in centroids
-             where col1 cotains the squared error between a centroid and a point.  The rows here correspond to 
-             the rows in ptsInCurrCluster.  For example, if row 2 contains [1, 7.999] this means that centroid 1
-             has been paired with the point in row 2 of splitClustAssignment and that the squared error (distance 
-             between centroid and point) is 7.999.
-            */
-
-            // Calculate the sum of squared errors for each centroid. 
-            // This give a statistcal measurement of how good
-            // the clustering is for this cluster.
-			sseSplit := splitClusterAssignment.SumCol(1)
-			// Calculate the SSE for the original cluster
-			sqerr, err := clusterAssignment.FiltCol(float64(0), math.Inf(1), 0) // TODO - why do a FiltCol that just takes everything? This seems like it should be pointsCurCluster instead. -df
-			if err != nil {
-				return matCentroidlist, clusterAssignment, err
-			}
-			sseNotSplit := sqerr.SumCol(1)
-
-			// TODO: Pre-BCI is this the best way to evaluate?
-			if sseSplit + sseNotSplit < lowestSSE {
-				bestCentroidToSplit = 1 // TODO - is this meant to be i?
-				// TODO - shouldn't we also be updating lowestSSE here?
-				bestNewCentroids = matrix.MakeDenseCopy(centroids)
-				bestClusterAssignment =  matrix.MakeDenseCopy(splitClusterAssignment)
-			}
-		}
-=======
 	sum := float64(0)
-	//fmt.Printf("npoints=%d ncents=%d\n", c.numpoints(), c.numcentroids())
 	denom := float64(c.numpoints() - c.numcentroids())
->>>>>>> ef8364e5
 
 	for i := 0; i < c.numpoints(); i++ {
 		p := c.points.GetRowVector(i)
